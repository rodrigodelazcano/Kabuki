--- conflicted
+++ resolved
@@ -15,15 +15,10 @@
     hooks:
       - id: flake8
         args:
-<<<<<<< HEAD
-          - '--per-file-ignores=*/__init__.py:F401, docs/_scripts/gen_dataset_md.py:E272'
-          - --extend-ignore=E203
-=======
           - '--per-file-ignores=*/__init__.py:F401
             docs/tutorials/using_datasets/behavioral_cloning.py:E999
-            docs/_scripts/gen_dataset_md.py:E221,E222,E231'
+            docs/_scripts/gen_dataset_md.py:E221,E222,E231,E272'
           - --extend-ignore=E203,W604
->>>>>>> 4d4cdb4a
           - --max-complexity=205
           - --max-line-length=300
           - --show-source

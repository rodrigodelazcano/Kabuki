--- conflicted
+++ resolved
@@ -38,40 +38,30 @@
 
             self._combined_datasets = f.attrs.get("combined_datasets", default=[])
 
-<<<<<<< HEAD
             # ww will default to using the reconstructed observation and action spaces from the dataset
             # and fall back to the env spec env if the action and observation spaces are not both present
             # in the dataset.
             if "action_space" in f.attrs and "observation_space" in f.attrs:
-                print("deserializing")
                 self._observation_space = deserialize_space(
                     f.attrs["observation_space"]
                 )
                 self._action_space = deserialize_space(f.attrs["action_space"])
             else:
-                env = gym.make(self._env_spec)
-                self._observation_space = env.observation_space
-                self._action_space = env.action_space
-                env.close()
-=======
-            # checking if the base library of the environment is present in the environment
-            entry_point = json.loads(f.attrs["env_spec"])["entry_point"]
-            lib_full_path = entry_point.split(":")[0]
-            base_lib = lib_full_path.split(".")[0]
-            env_name = self._env_spec.id
-
-            try:
-                env = gym.make(self._env_spec)
-            except ModuleNotFoundError as e:
-                raise ModuleNotFoundError(
-                    f"Install {base_lib} for loading {env_name} data"
-                ) from e
-
-            self._observation_space = env.observation_space
-            self._action_space = env.action_space
-
-            env.close()
->>>>>>> 2ebc53ff
+                # checking if the base library of the environment is present in the environment
+                entry_point = json.loads(f.attrs["env_spec"])["entry_point"]
+                lib_full_path = entry_point.split(":")[0]
+                base_lib = lib_full_path.split(".")[0]
+                env_name = self._env_spec.id
+
+                try:
+                    env = gym.make(self._env_spec)
+                    self._observation_space = env.observation_space
+                    self._action_space = env.action_space
+                    env.close()
+                except ModuleNotFoundError as e:
+                    raise ModuleNotFoundError(
+                        f"Install {base_lib} for loading {env_name} data"
+                    ) from e
 
     def apply(
         self,
